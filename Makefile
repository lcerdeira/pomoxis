.PHONY: externals pip_submodules install docs

# for porechop on travis (or other platform with older gcc)
CXX         ?= g++

# Builds a cache of binaries which can just be copied for CI
BINARIES=minimap2 miniasm bwa racon samtools
BINCACHEDIR=bincache
$(BINCACHEDIR):
	mkdir -p $(BINCACHEDIR)

$(BINCACHEDIR)/minimap2: | $(BINCACHEDIR)
	@echo Making $(@F)
	cd submodules/minimap2 && make
	cp submodules/minimap2/minimap2 $@

$(BINCACHEDIR)/miniasm: | $(BINCACHEDIR)
	@echo Making $(@F)
	cd submodules/miniasm && make
	cp submodules/miniasm/miniasm $@

$(BINCACHEDIR)/racon: | $(BINCACHEDIR)
	@echo Making $(@F)
	cd submodules/racon && make modules && make tools && make -j
	cp submodules/racon/bin/racon $@

$(BINCACHEDIR)/bwa: | $(BINCACHEDIR)
	@echo Making $(@F)
	cd submodules/bwa && make
	cp submodules/bwa/bwa $@

SAMVER=1.3.1
$(BINCACHEDIR)/samtools: | $(BINCACHEDIR)
	@echo Making $(@F)
	# tar.bz is not a dependency, since that would cause it to be fetched
	#   even when installing from $(BINCACHEDIR)
	if [ ! -e submodules/samtools-${SAMVER}.tar.bz2 ]; then \
	  cd submodules; \
	  wget https://github.com/samtools/samtools/releases/download/${SAMVER}/samtools-${SAMVER}.tar.bz2; \
	fi
	cd submodules && tar -xjf samtools-${SAMVER}.tar.bz2
	cd submodules/samtools-${SAMVER} && make
	cp submodules/samtools-${SAMVER}/samtools $@


venv: venv/bin/activate
IN_VENV=. ./venv/bin/activate

venv/bin/activate:
	test -d venv || virtualenv venv --python=python3
	${IN_VENV} && pip install pip --upgrade
<<<<<<< HEAD
	${IN_VENV} && pip install numpy # needs to get done before other things
=======
	${IN_VENV} && pip install numpy==1.9.0 # needs to get done before other things
	${IN_VENV} && pip install -r requirements.txt
>>>>>>> dfff2761


install: venv | $(addprefix $(BINCACHEDIR)/, $(BINARIES))
	${IN_VENV} && python setup.py install


# You can set these variables from the command line.
SPHINXOPTS    =
SPHINXBUILD   = sphinx-build
PAPER         =
BUILDDIR      = _build

# Internal variables.
PAPEROPT_a4     = -D latex_paper_size=a4
PAPEROPT_letter = -D latex_paper_size=letter
ALLSPHINXOPTS   = -d $(BUILDDIR)/doctrees $(PAPEROPT_$(PAPER)) $(SPHINXOPTS) .

DOCSRC = docs

docs: venv
	${IN_VENV} && pip install sphinx sphinx_rtd_theme sphinx-argparse
	${IN_VENV} && cd $(DOCSRC) && $(SPHINXBUILD) -b html $(ALLSPHINXOPTS) $(BUILDDIR)/html
	@echo
	@echo "Build finished. The HTML pages are in $(DOCSRC)/$(BUILDDIR)/html."
	touch $(DOCSRC)/$(BUILDDIR)/html/.nojekyll<|MERGE_RESOLUTION|>--- conflicted
+++ resolved
@@ -49,12 +49,8 @@
 venv/bin/activate:
 	test -d venv || virtualenv venv --python=python3
 	${IN_VENV} && pip install pip --upgrade
-<<<<<<< HEAD
 	${IN_VENV} && pip install numpy # needs to get done before other things
-=======
-	${IN_VENV} && pip install numpy==1.9.0 # needs to get done before other things
 	${IN_VENV} && pip install -r requirements.txt
->>>>>>> dfff2761
 
 
 install: venv | $(addprefix $(BINCACHEDIR)/, $(BINARIES))
